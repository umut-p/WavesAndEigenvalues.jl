# # Tutorial 01 Rijke Tube
<<<<<<< HEAD

# ##Introduction
=======
#
# ## Introduction
>>>>>>> 350a4b14
#
# A Rijke tube is the most simple thermo-acoustic configuration. It comprises a
# tube with an unsteady heat source somewhere inside the tube. This example will
# walk you through the basic steps of setting up a Rijke tube in a
# Helmholtz-solver stability analysis.


# ### The Helmholtz equation
# The Helmholtz equation is the Fourier transform of the acoustic wave equation.
# Given that there is a heat source, it reads:
#
# ∇⋅(c² ∇ p̂) + ω² p̂ = -iω(γ-1)q̂
#
# Here c is speed-of-sound-field, p̂ the (complex) pressure fluctuation amplitude
# ω the (complex) frequency of the problem, i the imaginary unit, γ the ratio of
# specifc heats, and q̂ the amplitude of the heat release fluctuation.
#
# (Note that the Fourier transform here follows a f'(t) --> f̂(ω)exp(+iωt) convention.)
#
# Together with some boundary conditions the Helmholtz equation models
# thermo-acoustic resonance in a cavity. The minimum required inputs to specify
# a problem are
#
# 1. the shape of the domain
# 2. the speed-of-sound field
# 3. the boundary conditions
#
# In case of an active flame (q̂≠0). We will also need
#
# 4. some additional gas porperties and
# 5. and a flame response model linking the heat release fluctuations q̂ to the pressure fluctuations p̂
#
# Once you completed this tutorial you will know the basic steps of how to
# conduct a thermo-acoustic stability analysis


## #jl

# ## Header
# First you will need to load the Helmholtz solver. The following line brings all
# necessary tools into scope:
using WavesAndEigenvalues.Helmholtz

## #jl
# ## Mesh
# Now we can load the mesh file. It is the essential piece of information
# defining the domain shape . This tutorial's mesh has been specified in mm
# which is why we scale it by `0.001` to load the coordinates as m:
mesh=Mesh("Rijke_mm.msh",scale=0.001)

# You can have a look at some basic mesh data by printing it
print(mesh)
# In an interactive session, is suffices to just type the mesh's variable name
# without the enclosing `print` command.
#
#
# This info tells us that the mesh features `1006` points as vertices
# `1562` (addressable) triangles on its surface and `3380`tetrahedra forming
# the tube. Note, that there are currently no lines stored. This is because
# line information is only needed when using second-order finite elements. To
# save memory this information is only assembled and stored when explicitly
# requested. We will come back to this aspect in a later tutorial.
#
# You can also see that the mesh features several named domains such as
# `"Interior"`,`"Flame"`, `"Inlet"` and `"Outlet"`. These domains are used to
# specify certain conditions for our model.
#
# A model descriptor is always given as a dictionairy featureing domain names
# as keys and tuples as values. The first tuple entry is a Julia symbol
# specifying the operator to be build on the associated domain, while the second
# entry is again a tuple holding information that is specific to the chosen
# operator.

## #src
# ## Model set-up
# For instance, we certainly want to build the wave operator on the entire mesh.
# So first, we initialize an empty dictionairy
dscrp=Dict()

# And then specify that the wave operator should be build everywhere. For the
# given mesh the domain-specifier to address the entire resononant cavity is
# `"Interior"` and in general the symbol to create the wave operator is
# `:interior`. It requires no options so the options tuple remains empty.
dscrp["Interior"]=(:interior, ())

## src
# ## Boundary Conditions
# The tube should have a pressure node at its outlet, in order to model an
# open-end boundary condition. Boundary conditions are specified in terms of
# admittance values. A pressure note corresponds to an infinite admittance.
# To represent this on a computer we just give it a crazily high value like
# `1E15`. We will also need to specify a variable name for our admmittance value.
# This will allow to quickly change the value after discretization of the
# model by addressing by this very name. This feature is one of the core
# concepts of the solver. As will be demonstrated later.
#
# The complete description of our boundary condition reads
dscrp["Outlet"]=(:admittance, (:Y,1E15))

# You may wonder why we do not specify conditions for the other boundaries of
# the model. This is because the discretization is based on Bubnov-Galerkin
# finite elements. All unspecified, boundaries will therefore *naturally* be
# discretized as solid walls.

## #src
# ## Flame
# The Rijke tube's main feauture is a domain of heat release. In the current
# mesh there is a designated domain `"Flame"` addressing a thin volume at the
# center of the tube. We can use this key to specify a flame with simple
# n-tau-dynamics. Therefore, we first need to define some basic gas properties.

γ=1.4 #ratio of specific heats
ρ=1.225 #density at the reference location upstream to the flame in kg/m^3
Tu=300.0    #K unburnt gas temperature
Tb=1200.0    #K burnt gas temperature
P0=101325.0 # ambient pressure in Pa
A=pi*0.025^2 # cross sectional area of the tube
Q02U0=P0*(Tb/Tu-1)*A*γ/(γ-1) #the ratio of mean heat release to mean velocity Q02U0

# We will also need to provide the position where the reference velocity has
# been taken and the direction of that velocity
x_ref=[0.0; 0.0; -0.00101]
n_ref=[0.0; 0.0; 1.00] #must be a unit vector
# And of course, we need some values for n and tau
n=0.0 #interaction index
τ=0.001 #time delay
# With these values the specification of the flame reads
dscrp["Flame"]=(:flame,(γ,ρ,Q02U0,x_ref,n_ref,:n,:τ,n,τ))
# Note that the order of the values in the options tuple is important. Also note
# that we assign the symbols `:n`and `:τ` for later analysis.

## #jl
# ## Speed of Sound
# The description of the Rijke tube model is nearly complete. We just need to
# specify the speed of sound field.  For this example, the field is fairly
# simple and can be specified analytically, using the `generate_field` function
# and a custom three-parameter function.
R=287.05 # J/(kg*K) specific gas constant (air)
function speedofsound(x,y,z)
    if z<0.
        return sqrt(γ*R*Tu)#m/s
    else
        return sqrt(γ*R*Tb)#m/s
    end
end
c=generate_field(mesh,speedofsound)
# Note that in more elaborate models, you may read the field `c` from a file
# containing simulation or experimental data, rather than specifying it
# analytically.

## #src
# ## Model Discretization
# Now we have all ingredients together and we can discretize the model.
L=discretize(mesh,dscrp,c)
# The return value `L` here is a family of linear operators. You can display
# an algebraic representation of the family plus a list of associated parameters
# by just printing it
print(L)
# (In an interactive session the enclosing print function is not necessary.)
#
# You might notice that the list contains all parameters that have been
# specified during the model description (`n`,`τ`,`Y`). However, there are also
# two parameters that were added by default: `ω` and `λ`. `ω` is the complex
# frequency of the model and `λ` an auxiliary value that is important for the
# eigenfrequency computation.
## #src
# ## Solving the Model
# ### Global Solver
# We can solve the model for some eigenvalues using one of the eigenvalue
# solvers. The package provides you with two types of eigenvalue solvers. A global
# contour-integration-based solver. That finds you all eigenvalues inside of a
# specified contour Γ in the complex plane.
Γ=[150.0+5.0im, 150.0-5.0im, 1000.0-5.0im, 1000.0+5.0im].*2*pi #corner points for the contour (in this case a rectangle)
Ω, P = beyn(L,Γ,l=10,N=64, output=true)

# The found eigenvalues are stored in the array `Ω`. The corresponding
# eigenvectors are the columns of `P`.
# The huge advantage of the global eigenvalue solver is that it finds you
# multiple eigenvalues. However, its accuracy may be low and sometimes it
# provides you with outright wrong solutions.
# However, for the current case the method works as we can varify that in our
# search window there are two eigenmodes oscilating at 272 and 695 Hz
# respectively:
for ω in Ω
    println("Frequency: $(ω/2/pi)")
end
## #src
# ### Local Solver
# To get high accuracy eigenvalues , there is also local iterative eigenvalue
# solver. Based on an initial guess, it only finds you one eigenvalue at a time
# but with machine-precise accuracy.
sol,nn,flag=householder(L,250*2*pi,output=true);

# The return values of this solver are a solution object `sol`, the number of
# iterations `nn` performed by the solver and an error flag `flag` providing
# information on the quality of the solution. If `flag>0` the solution has
# converged. If `flag<0`something went wrong. And if `flag==0`... well, probably
# the solution is fine but you should check it.
#
# In the current case the flag is -1 indicating that the maximum number of
# iterations has been reached. This is because we haven't specified a stopping
# criterion and the iteration just ran for the maximum number of iterations.
# Nevertheless, the 272 Hz mode is correct. Indeed, as you can see from the
# printed output it already converged to machine-precision after 5 iterations.

## #src
# ## Changing a specified parameter.
#
# Remember that we have specified the parameters `Y`,`n`, and `τ`?. We can change
# these easily without rediscretizing our model. For instance currently `n==0.0`
# so the solution is purely accoustic. The effect of the flame just enters the
# problem via the speed of sound field (this is known as passive flame). By
# setting the interaction index to `1.0` we activate the flame.
L.params[:n]=1.0
# Now we can just solve the model again to get the active solutions
sol_actv,nn,flag=householder(L,250*2*pi,output=true);
# The eigenfrequency is now complex:
sol_actv.params[:ω]/2/pi
# with a growth rate `-imag(sol_actv.params[:ω]/2/pi)≈  59.22`

# Instead of recomputing the eigenvalue by one of the solvers. We can also
# approximate the eigenvalue as a function of one of the model parameters
# utilizing high-order perturbation theory. For instance this gives you
# the 30th order diagonal Padé estimate expanded from the passive solution.

perturb_fast!(sol,L,:n,30) #compute the coefficients
freq(n)=sol(:n,n,15,15)/2/pi #create some function for convenience
freq(1) #evaluate the function at any value for `n` you are interested in.

# The method is slow when only computing one eigenvalue. But its computational
# costs are almost constant when computing multiple eigenvalues. Therefore,
# for larger parametric studies this is clearly the method of choice.

## #src
# ## VTK Output for Paraview
#
# To visualizte your solutions you can store them as `"*.vtu"` files to open
# them with paraview. Just, create a dictionairy, where your modes are stored as
# fields.
data=Dict()
data["speed_of_sound"]=c
data["abs"]=abs.(sol_actv.v)/maximum(abs.(sol_actv.v)) #normalize so that max=1
data["phase"]=angle.(sol_actv.v)

vtk_write("tutorial_01", mesh, data) # Write the solution to paraview

# The `vtk_write` function automatically sorts your data by its interpolation
# scheme. Data that is constant on a tetrahedron will be written to a file
# `*_const.vtu`, data that is linearly interpolated on a tetrahedron will go
# to `*_lin.vtu`, and data that is quadratically interpolated to `*_quad.vtu`.
# The current example uses constant speed of sound on a tetrahedron and linear
# finite elements for the discretization of p. Therefore, two files are
# generated, namely `tutorial_01_const.vtu` containing the speed-of-sound field
# and `tutorial_01_lin.vtu` containing the mode shape. Open them with paraview
# and have a look!.

## src
# ## Summary
#
# You learnt how to set-up a simple Rijke-tube study. This  already introduced
# all basic steps that are needed to work with the Helmholtz solver. However,
# there are a lot of details you can fine tune and even features that weren't
# mentioned in this tutorial. The next tutorials will introduce these aspects in
# more detail.<|MERGE_RESOLUTION|>--- conflicted
+++ resolved
@@ -1,11 +1,6 @@
 # # Tutorial 01 Rijke Tube
-<<<<<<< HEAD
-
-# ##Introduction
-=======
-#
+
 # ## Introduction
->>>>>>> 350a4b14
 #
 # A Rijke tube is the most simple thermo-acoustic configuration. It comprises a
 # tube with an unsteady heat source somewhere inside the tube. This example will
